--- conflicted
+++ resolved
@@ -1,10 +1,6 @@
 {
   "name": "x2node-ws-auth-jwt",
-<<<<<<< HEAD
-  "version": "1.0.1",
-=======
   "version": "1.0.2-alpha.0",
->>>>>>> 58422cd7
   "description": "JWT autnenticator for web services module.",
   "keywords": [
     "webservice",
